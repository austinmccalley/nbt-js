{
<<<<<<< HEAD
  "name": "prismarine-nbt",
  "version": "0.0.1",
  "description": "A parser and serializer for NBT archives",
=======
  "name": "nbt",
  "version": "0.4.0",
  "description": "A parser for NBT archives",
>>>>>>> 0a91c4b5
  "keywords": [
    "nbt",
    "minecraft"
  ],
<<<<<<< HEAD
  "homepage": "https://github.com/prismarinejs/prismarine-nbt",
  "author": "roblabla <robinlambertz+dev@gmail.com>",
  "maintainers": [
    "roblabla <robinlambertz+dev@gmail.com",
    "Will Franzen <wtfranzen@gmail.com> (http://will.xyz/)",
    "Dennis Bartlett <bartlett.dc.1@gmail.com>"
  ],
=======
  "homepage": "https://github.com/sjmulder/nbt-js",
  "author": "Sijmen Mulder <ik@sjmulder.nl>",
  "license": "SEE LICENSE IN License.md",
>>>>>>> 0a91c4b5
  "main": "nbt",
  "repository": {
    "type": "git",
    "url": "https://github.com/prismarinejs/prismarine-nbt.git"
  },
  "engines": [
    "node >=0.10"
  ],
  "devDependencies": {
    "chai": "^2.1.0",
    "grunt": "~0.4.4",
    "grunt-cli": "~0.1.13",
    "grunt-contrib-jshint": "~0.9.2",
    "grunt-contrib-watch": "~0.6.0",
    "grunt-jasmine-node": "~0.2.1",
    "grunt-mocha-test": "^0.12.7",
    "mocha": "^2.1.0"
  },
  "scripts": {
    "test": "grunt test"
  },
  "dependencies": {
    "node-int64": "^0.3.1"
  }
}<|MERGE_RESOLUTION|>--- conflicted
+++ resolved
@@ -1,30 +1,19 @@
 {
-<<<<<<< HEAD
-  "name": "prismarine-nbt",
-  "version": "0.0.1",
-  "description": "A parser and serializer for NBT archives",
-=======
   "name": "nbt",
   "version": "0.4.0",
-  "description": "A parser for NBT archives",
->>>>>>> 0a91c4b5
+  "description": "A parser and serializer for NBT archives",
   "keywords": [
     "nbt",
     "minecraft"
   ],
-<<<<<<< HEAD
-  "homepage": "https://github.com/prismarinejs/prismarine-nbt",
-  "author": "roblabla <robinlambertz+dev@gmail.com>",
+  "homepage": "https://github.com/sjmulder/nbt-js",
+  "author": "Sijmen Mulder <ik@sjmulder.nl>",
   "maintainers": [
     "roblabla <robinlambertz+dev@gmail.com",
     "Will Franzen <wtfranzen@gmail.com> (http://will.xyz/)",
     "Dennis Bartlett <bartlett.dc.1@gmail.com>"
   ],
-=======
-  "homepage": "https://github.com/sjmulder/nbt-js",
-  "author": "Sijmen Mulder <ik@sjmulder.nl>",
   "license": "SEE LICENSE IN License.md",
->>>>>>> 0a91c4b5
   "main": "nbt",
   "repository": {
     "type": "git",
